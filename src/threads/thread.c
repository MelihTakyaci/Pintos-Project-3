--- conflicted
+++ resolved
@@ -215,14 +215,9 @@
   /* Wakeup any sleeping threads. */
   if (!list_empty (&sleep_list))
     {
-<<<<<<< HEAD
       sleeping_thread = list_entry (list_front (&sleep_list),
-                                    struct sleeping_thread, elem);
-      sleeping_thread->wakeup -= 1;
-=======
-      sleeping_thread = list_entry (e, struct thread, sleep_elem);
+                                    struct thread, sleep_elem);
       sleeping_thread->wakeup_ticks -= 1;
->>>>>>> 0bd775ef
       for (e = list_begin (&sleep_list); e != list_end (&sleep_list); )
         {
           sleeping_thread = list_entry (e, struct thread, sleep_elem);
